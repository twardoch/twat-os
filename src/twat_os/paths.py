--- conflicted
+++ resolved
@@ -1,6 +1,6 @@
 #!/usr/bin/env -S uv run
 # /// script
-# dependencies = ["pydantic", "platformdirs", "tomli"]
+# dependencies = ["pydantic", "platformdirs"]
 # ///
 """Path management for twat packages.
 
@@ -40,29 +40,18 @@
         if v is None:
             return None
         if isinstance(v, str):
-<<<<<<< HEAD
-            # First expand environment variables
-            expanded = os.path.expandvars(v)
-            # Then expand user home directory (~ character)
-            expanded = os.path.expanduser(expanded)
-            # Convert to absolute path to ensure no relative path issues
-            return Path(expanded).expanduser().absolute()
-        return v.expanduser().absolute()
-=======
             # Expand both ~ and environment variables
             expanded_user = Path(v).expanduser()
             expanded_vars = os.path.expandvars(str(expanded_user))
             return Path(expanded_vars)
         return v
->>>>>>> c6f39dc4
 
     @model_validator(mode="after")
     def validate_and_create_dirs(self) -> Self:
         """Create directories if they don't exist and creation is enabled."""
         if self.create_if_missing:
-            if self.base_dir is not None:
-                self.base_dir.mkdir(parents=True, exist_ok=True)
-            if self.package_dir is not None:
+            self.base_dir.mkdir(parents=True, exist_ok=True)
+            if self.package_dir:
                 self.package_dir.mkdir(parents=True, exist_ok=True)
         return self
 
@@ -109,23 +98,17 @@
         default_factory=lambda: Path(platformdirs.user_data_dir()) / "twat/genai/models"
     )
     output_dir: Path = Field(
-        default_factory=lambda: Path(
-            os.path.expanduser("~/Pictures/twat_genai")
-        ).absolute()
+        default_factory=lambda: Path.home() / "Pictures/twat_genai"
     )
 
     @model_validator(mode="after")
     def validate_and_create_all_dirs(self) -> Self:
         """Create all GenAI directories if enabled."""
         if self.create_if_missing:
-            if self.base_dir is not None:
-                self.base_dir.mkdir(parents=True, exist_ok=True)
-            if self.lora_dir is not None:
-                self.lora_dir.mkdir(parents=True, exist_ok=True)
-            if self.model_dir is not None:
-                self.model_dir.mkdir(parents=True, exist_ok=True)
-            if self.output_dir is not None:
-                self.output_dir.mkdir(parents=True, exist_ok=True)
+            self.base_dir.mkdir(parents=True, exist_ok=True)
+            self.lora_dir.mkdir(parents=True, exist_ok=True)
+            self.model_dir.mkdir(parents=True, exist_ok=True)
+            self.output_dir.mkdir(parents=True, exist_ok=True)
         return self
 
 
@@ -177,20 +160,9 @@
         def format_path(path_str: str) -> Path | None:
             if not self.package_name:
                 return None
-<<<<<<< HEAD
-            # First format with package name
-            formatted = path_str.format(package_name=self.package_name)
-            # Then expand environment variables
-            expanded = os.path.expandvars(formatted)
-            # Finally expand home directory
-            expanded = os.path.expanduser(expanded)
-            # Return absolute path
-            return Path(expanded).absolute()
-=======
             expanded_user = Path(path_str).expanduser()
             expanded_vars = os.path.expandvars(str(expanded_user))
             return Path(expanded_vars.format(package_name=self.package_name))
->>>>>>> c6f39dc4
 
         # Initialize configurations
         self.cache = CacheConfig(
